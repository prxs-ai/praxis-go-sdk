package p2p

import (
	"context"
	"encoding/json"
	"fmt"
	"io"
	"sync"
	"time"

	"github.com/libp2p/go-libp2p/core/host"
	"github.com/libp2p/go-libp2p/core/network"
	"github.com/libp2p/go-libp2p/core/peer"
	"github.com/libp2p/go-libp2p/core/protocol"
	"github.com/praxis/praxis-go-sdk/internal/a2a"
	internalcrypto "github.com/praxis/praxis-go-sdk/internal/crypto"
	"github.com/praxis/praxis-go-sdk/internal/did"
	"github.com/sirupsen/logrus"
)

const (
	// P2P Protocol IDs
	ProtocolMCP         = protocol.ID("/praxis/mcp/1.0.0")
	ProtocolCard        = protocol.ID("/praxis/card/1.0.0")
	ProtocolTool        = protocol.ID("/praxis/tool/1.0.0")
	ProtocolA2A         = protocol.ID("/praxis/a2a/1.0.0")      // A2A Protocol
	ProtocolA2ACard     = protocol.ID("/praxis/a2a.card/0.3.0") // A2A Card Exchange Protocol
	ProtocolDidRegister = protocol.ID("/praxis/did-register/1.0.0")
)

// P2PProtocolHandler handles P2P protocol messages
type P2PProtocolHandler struct {
	host         host.Host
	logger       *logrus.Logger
	handlers     map[protocol.ID]StreamHandler
	peerCards    map[peer.ID]*AgentCard
	peerA2ACards map[peer.ID]*a2a.AgentCard // A2A cards from peers
	ourCard      *AgentCard                 // Our own agent card
	mcpBridge    *P2PMCPBridge              // Reference to MCP bridge for tool execution
	agent        A2AAgent                   // Interface to agent for A2A protocol
	a2aProvider  A2ACardProvider            // A2A card provider
	didResolver  did.Resolver
	security     SecurityOptions
	mu           sync.RWMutex
}

// SecurityOptions toggles signature handling in the protocol handler.
type SecurityOptions struct {
	VerifyPeerCards bool
	SignA2A         bool
	VerifyA2A       bool
}

// A2AAgent interface for A2A protocol operations
type A2AAgent interface {
	DispatchA2ARequest(req a2a.JSONRPCRequest) a2a.JSONRPCResponse
}

// StreamHandler handles incoming streams
type StreamHandler func(network.Stream)

// ToolParameter описывает один параметр инструмента
type ToolParameter struct {
	Name        string `json:"name"`
	Type        string `json:"type"` // "string", "boolean", "number", "object", "array"
	Description string `json:"description"`
	Required    bool   `json:"required"`
}

// ToolSpec описывает полную спецификацию инструмента
type ToolSpec struct {
	Name        string          `json:"name"`
	Description string          `json:"description"`
	Parameters  []ToolParameter `json:"parameters"`
}

// AgentCard represents agent capabilities with full tool specifications
type AgentCard struct {
	Name         string     `json:"name"`
	Version      string     `json:"version"`
	PeerID       string     `json:"peerId"`
	Capabilities []string   `json:"capabilities"`
	Tools        []ToolSpec `json:"tools"` // Changed from []string to []ToolSpec
	Timestamp    int64      `json:"timestamp"`
}

// P2PMessage represents a P2P message
type P2PMessage struct {
	Type   string      `json:"type"`
	ID     string      `json:"id"`
	Method string      `json:"method"`
	Params interface{} `json:"params"`
	Result interface{} `json:"result,omitempty"`
	Error  *P2PError   `json:"error,omitempty"`
}

// P2PError represents an error in P2P communication
type P2PError struct {
	Code    int    `json:"code"`
	Message string `json:"message"`
}

// NewP2PProtocolHandler creates a new protocol handler
func NewP2PProtocolHandler(host host.Host, logger *logrus.Logger) *P2PProtocolHandler {
	if logger == nil {
		logger = logrus.New()
	}

	handler := &P2PProtocolHandler{
		host:         host,
		logger:       logger,
		handlers:     make(map[protocol.ID]StreamHandler),
		peerCards:    make(map[peer.ID]*AgentCard),
		peerA2ACards: make(map[peer.ID]*a2a.AgentCard),
	}

	// Register protocol handlers
	host.SetStreamHandler(ProtocolMCP, handler.handleMCPStream)
	host.SetStreamHandler(ProtocolCard, handler.handleCardStream)
	host.SetStreamHandler(ProtocolTool, handler.handleToolStream)
	host.SetStreamHandler(ProtocolA2A, handler.handleA2AStream)
	host.SetStreamHandler(ProtocolA2ACard, handler.handleA2ACardStream)

	logger.Info("P2P protocol handlers registered")

	return handler
}

// SetMCPBridge sets the MCP bridge for tool execution
func (h *P2PProtocolHandler) SetMCPBridge(bridge *P2PMCPBridge) {
	h.mcpBridge = bridge
	h.logger.Debug("MCP bridge set for P2P protocol handler")
}

// SetAgent sets the agent for A2A protocol operations
func (h *P2PProtocolHandler) SetAgent(agent A2AAgent) {
	h.agent = agent
	h.logger.Debug("A2A agent interface set for P2P protocol handler")
}

func (h *P2PProtocolHandler) ConfigureSecurity(opts SecurityOptions) {
	h.mu.Lock()
	defer h.mu.Unlock()
	h.security = opts
}

// SetDIDResolver injects DID resolver for signature verification.
func (h *P2PProtocolHandler) SetDIDResolver(resolver did.Resolver) {
	h.mu.Lock()
	defer h.mu.Unlock()
	h.didResolver = resolver
}

// handleMCPStream handles MCP protocol streams
func (h *P2PProtocolHandler) handleMCPStream(stream network.Stream) {
	defer stream.Close()

	peerID := stream.Conn().RemotePeer()
	h.logger.Infof("📡 Handling MCP stream from peer: %s", peerID.ShortString())

	decoder := json.NewDecoder(stream)
	encoder := json.NewEncoder(stream)

	for {
		var msg P2PMessage
		if err := decoder.Decode(&msg); err != nil {
			if err != io.EOF {
				h.logger.Errorf("Failed to decode message: %v", err)
			}
			break
		}

		h.logger.Debugf("Received P2P message: type=%s, method=%s", msg.Type, msg.Method)

		// Process message and send response
		response := h.processMCPMessage(msg)
		if err := encoder.Encode(response); err != nil {
			h.logger.Errorf("Failed to send response: %v", err)
			break
		}
	}
}

// handleCardStream handles agent card exchange
func (h *P2PProtocolHandler) handleCardStream(stream network.Stream) {
	defer stream.Close()

	peerID := stream.Conn().RemotePeer()
	h.logger.Infof("🎴 Exchanging cards with peer: %s", peerID.ShortString())

	// Send our card
	ourCard := h.getOurCard()
	encoder := json.NewEncoder(stream)
	if err := encoder.Encode(ourCard); err != nil {
		h.logger.Errorf("Failed to send our card: %v", err)
		return
	}

	// Receive peer's card
	decoder := json.NewDecoder(stream)
	var peerCard AgentCard
	if err := decoder.Decode(&peerCard); err != nil {
		h.logger.Errorf("Failed to receive peer card: %v", err)
		return
	}

	// Store peer's card
	h.mu.Lock()
	h.peerCards[peerID] = &peerCard
	h.mu.Unlock()

	h.logger.Infof("✅ Card exchange complete with %s: %s v%s",
		peerID.ShortString(), peerCard.Name, peerCard.Version)
}

// handleToolStream handles tool invocation requests
func (h *P2PProtocolHandler) handleToolStream(stream network.Stream) {
	defer stream.Close()

	peerID := stream.Conn().RemotePeer()
	h.logger.Infof("🔧 Handling tool request from peer: %s", peerID.ShortString())

	decoder := json.NewDecoder(stream)
	encoder := json.NewEncoder(stream)

	var request ToolRequest
	if err := decoder.Decode(&request); err != nil {
		h.logger.Errorf("Failed to decode tool request: %v", err)
		return
	}

	h.logger.Infof("📥 Tool request: %s with args: %v", request.Name, request.Arguments)

	// Process tool request
	result := h.processTool(request)

	// Send response
	response := ToolResponse{
		ID:     request.ID,
		Result: result,
	}

	if err := encoder.Encode(response); err != nil {
		h.logger.Errorf("Failed to send tool response: %v", err)
		return
	}

	h.logger.Infof("📤 Tool response sent for: %s", request.Name)
}

// RequestCard requests an agent card from a peer
func (h *P2PProtocolHandler) RequestCard(ctx context.Context, peerID peer.ID) (*AgentCard, error) {
	// Check cache first
	h.mu.RLock()
	if card, exists := h.peerCards[peerID]; exists {
		h.mu.RUnlock()
		return card, nil
	}
	h.mu.RUnlock()

	h.logger.Infof("🎴 Requesting card from peer: %s", peerID.ShortString())

	stream, err := h.host.NewStream(ctx, peerID, ProtocolCard)
	if err != nil {
		return nil, fmt.Errorf("failed to open card stream: %w", err)
	}
	defer stream.Close()

	// Send our card first
	ourCard := h.getOurCard()
	encoder := json.NewEncoder(stream)
	if err := encoder.Encode(ourCard); err != nil {
		return nil, fmt.Errorf("failed to send our card: %w", err)
	}

	// Receive peer's card
	decoder := json.NewDecoder(stream)
	var peerCard AgentCard
	if err := decoder.Decode(&peerCard); err != nil {
		return nil, fmt.Errorf("failed to receive peer card: %w", err)
	}

	// Cache the card
	h.mu.Lock()
	h.peerCards[peerID] = &peerCard
	h.mu.Unlock()

	h.logger.Infof("✅ Received card from %s: %s v%s",
		peerID.ShortString(), peerCard.Name, peerCard.Version)

	return &peerCard, nil
}

// InvokeTool invokes a tool on a remote peer
func (h *P2PProtocolHandler) InvokeTool(ctx context.Context, peerID peer.ID, toolName string, args map[string]interface{}) (*ToolResponse, error) {
	h.logger.Infof("🔧 Invoking tool '%s' on peer: %s", toolName, peerID.ShortString())

	stream, err := h.host.NewStream(ctx, peerID, ProtocolTool)
	if err != nil {
		return nil, fmt.Errorf("failed to open tool stream: %w", err)
	}
	defer stream.Close()

	// Send tool request
	request := ToolRequest{
		ID:        generateID(),
		Name:      toolName,
		Arguments: args,
		Timestamp: time.Now().Unix(),
	}

	encoder := json.NewEncoder(stream)
	if err := encoder.Encode(request); err != nil {
		return nil, fmt.Errorf("failed to send tool request: %w", err)
	}

	h.logger.Debugf("📤 Sent tool request: %s", request.ID)

	// Receive response
	decoder := json.NewDecoder(stream)
	var response ToolResponse
	if err := decoder.Decode(&response); err != nil {
		return nil, fmt.Errorf("failed to receive tool response: %w", err)
	}

	h.logger.Infof("✅ Tool '%s' executed successfully on peer %s",
		toolName, peerID.ShortString())

	return &response, nil
}

// SendMCPRequest sends an MCP request to a peer
func (h *P2PProtocolHandler) SendMCPRequest(ctx context.Context, peerID peer.ID, request interface{}) (*P2PMessage, error) {
	h.logger.Infof("📨 Sending MCP request to peer: %s", peerID.ShortString())

	stream, err := h.host.NewStream(ctx, peerID, ProtocolMCP)
	if err != nil {
		return nil, fmt.Errorf("failed to open MCP stream: %w", err)
	}
	defer stream.Close()

	msg := P2PMessage{
		Type:   "request",
		ID:     generateID(),
		Method: "mcp.execute",
		Params: request,
	}

	encoder := json.NewEncoder(stream)
	if err := encoder.Encode(msg); err != nil {
		return nil, fmt.Errorf("failed to send MCP request: %w", err)
	}

	decoder := json.NewDecoder(stream)
	var response P2PMessage
	if err := decoder.Decode(&response); err != nil {
		return nil, fmt.Errorf("failed to receive MCP response: %w", err)
	}

	if response.Error != nil {
		return nil, fmt.Errorf("MCP error: %s", response.Error.Message)
	}

	return &response, nil
}

// GetPeerCards returns all cached peer cards
func (h *P2PProtocolHandler) GetPeerCards() map[peer.ID]*AgentCard {
	h.mu.RLock()
	defer h.mu.RUnlock()

	cards := make(map[peer.ID]*AgentCard)
	for id, card := range h.peerCards {
		cards[id] = card
	}
	return cards
}

// processMCPMessage processes incoming MCP messages
func (h *P2PProtocolHandler) processMCPMessage(msg P2PMessage) P2PMessage {
	response := P2PMessage{
		Type: "response",
		ID:   msg.ID,
	}

	switch msg.Method {
	case "tools.list":
		response.Result = h.listTools()
	case "tool.invoke":
		if params, ok := msg.Params.(map[string]interface{}); ok {
			response.Result = h.invokeTool(params)
		} else {
			response.Error = &P2PError{Code: -32602, Message: "Invalid params"}
		}
	default:
		response.Error = &P2PError{Code: -32601, Message: "Method not found"}
	}

	return response
}

// listTools returns available tools
func (h *P2PProtocolHandler) listTools() []string {
	return []string{
		"analyze_dsl",
		"execute_workflow",
		"get_agent_info",
	}
}

// invokeTool invokes a local tool
func (h *P2PProtocolHandler) invokeTool(params map[string]interface{}) interface{} {
	toolName, _ := params["name"].(string)
	args, _ := params["arguments"].(map[string]interface{})

	h.logger.Infof("🔨 Invoking local tool: %s", toolName)

	// Simulate tool execution
	result := map[string]interface{}{
		"tool":   toolName,
		"status": "executed",
		"result": fmt.Sprintf("Tool %s executed with args: %v", toolName, args),
	}

	return result
}

// processTool processes a tool request
func (h *P2PProtocolHandler) processTool(request ToolRequest) interface{} {
	h.logger.Infof("⚙️ Processing tool: %s", request.Name)

	// If we have an MCP bridge, use it to execute the tool
	if h.mcpBridge != nil {
		// Create MCP request format
		mcpRequest := MCPRequest{
			ID:     0, // Convert string ID to int
			Method: "tools/call",
			Params: map[string]interface{}{
				"name":      request.Name,
				"arguments": request.Arguments,
			},
		}

		// Process through MCP bridge
		response := h.mcpBridge.ProcessMCPRequest(mcpRequest)

		// Check for errors
		if response.Error != nil {
			return map[string]interface{}{
				"status": "error",
				"error":  response.Error.Message,
			}
		}

		// Return the result
		return response.Result
	}

	// Fallback to default handling if no MCP bridge
	switch request.Name {
	case "analyze_dsl":
		return map[string]interface{}{
			"status": "analyzed",
			"dsl":    request.Arguments["dsl"],
		}
	case "get_peer_info":
		return h.getOurCard()
	default:
		return map[string]interface{}{
			"status": "unknown_tool",
			"error":  fmt.Sprintf("Tool %s not found", request.Name),
		}
	}
}

// SetAgentCard sets the agent card to use
func (h *P2PProtocolHandler) SetAgentCard(card interface{}) {
	if agentCard, ok := card.(*AgentCard); ok {
		h.mu.Lock()
		h.ourCard = agentCard
		h.mu.Unlock()
	}
}

// getOurCard returns our agent card
func (h *P2PProtocolHandler) getOurCard() AgentCard {
	h.mu.RLock()
	defer h.mu.RUnlock()

	if h.ourCard != nil {
		return *h.ourCard
	}

	// Default card if not set
	return AgentCard{
		Name:    "praxis-agent",
		Version: "1.0.0",
		PeerID:  h.host.ID().String(),
		Capabilities: []string{
			"mcp", "dsl", "workflow", "p2p",
		},
		Tools:     []ToolSpec{}, // Empty by default, will be filled by agent
		Timestamp: time.Now().Unix(),
	}
}

// ToolRequest represents a tool invocation request
type ToolRequest struct {
	ID        string                 `json:"id"`
	Name      string                 `json:"name"`
	Arguments map[string]interface{} `json:"arguments"`
	Timestamp int64                  `json:"timestamp"`
}

// ToolResponse represents a tool invocation response
type ToolResponse struct {
	ID     string      `json:"id"`
	Result interface{} `json:"result"`
	Error  *P2PError   `json:"error,omitempty"`
}

// generateID generates a unique ID
func generateID() string {
	return fmt.Sprintf("%d", time.Now().UnixNano())
}

// handleA2AStream handles A2A protocol streams with JSON-RPC 2.0
func (h *P2PProtocolHandler) handleA2AStream(stream network.Stream) {
	defer stream.Close()

	peerID := stream.Conn().RemotePeer()
	h.logger.Infof("🔗 Handling A2A stream from peer: %s", peerID.ShortString())

	decoder := json.NewDecoder(stream)
	encoder := json.NewEncoder(stream)

	for {
		var rpcRequest a2a.JSONRPCRequest
		if err := decoder.Decode(&rpcRequest); err != nil {
			if err != io.EOF {
				h.logger.Errorf("[PeerID: %s] Failed to decode JSON-RPC request: %v", peerID.ShortString(), err)
			}
			break
		}

		h.logger.Debugf("[PeerID: %s] Received JSON-RPC request. Method: %s, ID: %v",
			peerID.ShortString(), rpcRequest.Method, rpcRequest.ID)

		// Route to agent if available
		var response a2a.JSONRPCResponse
		if h.agent != nil {
			response = h.agent.DispatchA2ARequest(rpcRequest)
		} else {
			response = a2a.NewJSONRPCErrorResponse(rpcRequest.ID,
				a2a.NewRPCError(a2a.ErrorCodeInternalError, "Agent not available"))
		}

		if err := encoder.Encode(response); err != nil {
			h.logger.Errorf("[PeerID: %s] Failed to send JSON-RPC response: %v", peerID.ShortString(), err)
			break
		}

		h.logger.Debugf("[PeerID: %s] Sent JSON-RPC response. ID: %v", peerID.ShortString(), response.ID)
	}
}

// SendA2ARequest sends an A2A JSON-RPC request to a peer
func (h *P2PProtocolHandler) SendA2ARequest(ctx context.Context, peerID peer.ID, request a2a.JSONRPCRequest) (a2a.JSONRPCResponse, error) {
	h.logger.Infof("📨 Sending A2A JSON-RPC request to peer: %s, method: %s", peerID.ShortString(), request.Method)

	stream, err := h.host.NewStream(ctx, peerID, ProtocolA2A)
	if err != nil {
		return a2a.JSONRPCResponse{}, fmt.Errorf("failed to open A2A stream: %w", err)
	}
	defer stream.Close()

	encoder := json.NewEncoder(stream)
	if err := encoder.Encode(request); err != nil {
		return a2a.JSONRPCResponse{}, fmt.Errorf("failed to send A2A request: %w", err)
	}

	decoder := json.NewDecoder(stream)
	var response a2a.JSONRPCResponse
	if err := decoder.Decode(&response); err != nil {
		return a2a.JSONRPCResponse{}, fmt.Errorf("failed to receive A2A response: %w", err)
	}

	h.logger.Debugf("📩 Received A2A JSON-RPC response from peer: %s, ID: %v", peerID.ShortString(), response.ID)
	return response, nil
}

// A2ACardProvider interface for providing A2A agent cards
type A2ACardProvider interface {
	GetA2ACard() *a2a.AgentCard
}

// SetA2ACardProvider sets the A2A card provider for the P2P protocol
func (h *P2PProtocolHandler) SetA2ACardProvider(provider A2ACardProvider) {
	h.mu.Lock()
	defer h.mu.Unlock()

	h.a2aProvider = provider
	if provider != nil {
		card := provider.GetA2ACard()
		if card != nil {
			h.logger.Infof("🎴 A2A Card provider set with card: %s v%s", card.Name, card.Version)
		} else {
			h.logger.Warn("⚠️ A2A Card provider returned nil card")
		}
	}
}

// CallA2AJSONRPC sends a JSON-RPC request to a peer via A2A protocol
func (h *P2PProtocolHandler) CallA2AJSONRPC(ctx context.Context, peerID peer.ID, method string, params interface{}) (a2a.JSONRPCResponse, error) {
	h.logger.Infof("📨 Calling A2A JSON-RPC: peer=%s, method=%s", peerID.ShortString(), method)

	request := a2a.JSONRPCRequest{
		JSONRPC: "2.0",
		ID:      generateID(),
		Method:  method,
		Params:  params,
	}

	stream, err := h.host.NewStream(ctx, peerID, ProtocolA2A)
	if err != nil {
		return a2a.JSONRPCResponse{}, fmt.Errorf("failed to open A2A stream: %w", err)
	}
	defer stream.Close()

	encoder := json.NewEncoder(stream)
	if err := encoder.Encode(request); err != nil {
		return a2a.JSONRPCResponse{}, fmt.Errorf("failed to send JSON-RPC request: %w", err)
	}

	decoder := json.NewDecoder(stream)
	var response a2a.JSONRPCResponse
	if err := decoder.Decode(&response); err != nil {
		return a2a.JSONRPCResponse{}, fmt.Errorf("failed to receive JSON-RPC response: %w", err)
	}

	h.logger.Debugf("📩 A2A JSON-RPC response received: peer=%s, ID=%v", peerID.ShortString(), response.ID)
	return response, nil
}

// handleA2ACardStream handles A2A card exchange streams
func (h *P2PProtocolHandler) handleA2ACardStream(stream network.Stream) {
	defer stream.Close()

	peerID := stream.Conn().RemotePeer()
	h.logger.Infof("🎴 Handling A2A card exchange from peer: %s", peerID.ShortString())

	decoder := json.NewDecoder(stream)
	encoder := json.NewEncoder(stream)

	// Receive peer's A2A card request/offer
	var request map[string]interface{}
	if err := decoder.Decode(&request); err != nil {
		h.logger.Errorf("Failed to decode A2A card request: %v", err)
		return
	}

	requestType, _ := request["type"].(string)

	switch requestType {
	case "request_card":
		// Send our A2A card
		var ourA2ACard *a2a.AgentCard
		if h.a2aProvider != nil {
			if card := h.a2aProvider.GetA2ACard(); card != nil {
				ourA2ACard = card
			}
		}

		response := map[string]interface{}{
			"type": "card_response",
			"card": ourA2ACard,
		}

		if err := encoder.Encode(response); err != nil {
			h.logger.Errorf("Failed to send A2A card: %v", err)
			return
		}

		h.logger.Infof("✅ Sent A2A card to peer %s", peerID.ShortString())

	case "card_offer":
		// Store peer's A2A card
		cardData, exists := request["card"]
		if !exists {
			h.logger.Warn("Received card offer without card payload")
			return
		}

		cardBytes, err := json.Marshal(cardData)
		if err != nil {
			h.logger.Errorf("Failed to marshal offered A2A card: %v", err)
			return
		}

		var offeredCard a2a.AgentCard
		if err := json.Unmarshal(cardBytes, &offeredCard); err != nil {
			h.logger.Errorf("Failed to decode offered A2A card: %v", err)
			return
		}

		h.mu.RLock()
		verify := h.security.VerifyPeerCards
		resolver := h.didResolver
		h.mu.RUnlock()

		if verify {
			if resolver == nil {
				h.logger.Warn("Verification requested but DID resolver is not configured")
			} else if err := internalcrypto.VerifyAgentCard(context.Background(), &offeredCard, resolver); err != nil {
				h.logger.Warnf("Rejected A2A card from %s: %v", peerID.ShortString(), err)
				return
			}
		}

		cardCopy := offeredCard
		h.mu.Lock()
		h.peerA2ACards[peerID] = &cardCopy
		h.mu.Unlock()

		// Send acknowledgment
		ack := map[string]interface{}{
			"type":   "card_ack",
			"status": "received",
		}

		if err := encoder.Encode(ack); err != nil {
			h.logger.Errorf("Failed to send A2A card ack: %v", err)
			return
		}

		h.logger.Infof("✅ Received A2A card from peer %s", peerID.ShortString())

	default:
		h.logger.Warnf("Unknown A2A card request type: %s", requestType)
	}
}

// RequestA2ACard requests an A2A card from a peer
func (h *P2PProtocolHandler) RequestA2ACard(ctx context.Context, peerID peer.ID) (*a2a.AgentCard, error) {
	// Check cache first
	h.mu.RLock()
	if card, exists := h.peerA2ACards[peerID]; exists {
		h.mu.RUnlock()
		return card, nil
	}
	h.mu.RUnlock()

	h.logger.Infof("🎴 Requesting A2A card from peer: %s", peerID.ShortString())

	stream, err := h.host.NewStream(ctx, peerID, ProtocolA2ACard)
	if err != nil {
		return nil, fmt.Errorf("failed to open A2A card stream: %w", err)
	}
	defer stream.Close()

	// Send card request
	request := map[string]interface{}{
		"type":      "request_card",
		"timestamp": time.Now().Unix(),
	}

	encoder := json.NewEncoder(stream)
	if err := encoder.Encode(request); err != nil {
		return nil, fmt.Errorf("failed to send A2A card request: %w", err)
	}

	// Receive response
	decoder := json.NewDecoder(stream)
	var response map[string]interface{}
	if err := decoder.Decode(&response); err != nil {
		return nil, fmt.Errorf("failed to receive A2A card response: %w", err)
	}

	if responseType, _ := response["type"].(string); responseType == "card_response" {
<<<<<<< HEAD
		cardData, exists := response["card"]
		if !exists {
			return nil, fmt.Errorf("A2A card response missing card payload from peer %s", peerID.ShortString())
=======
		if cardData, exists := response["card"]; exists {
			// Cache the card
			h.mu.Lock()
			h.peerA2ACards[peerID] = cardData
			h.mu.Unlock()

			h.logger.Infof("✅ Received A2A card from peer %s", peerID.ShortString())
			return cardData, nil
>>>>>>> 5fc99a5e
		}

		cardBytes, err := json.Marshal(cardData)
		if err != nil {
			return nil, fmt.Errorf("marshal A2A card payload: %w", err)
		}

		var card a2a.AgentCard
		if err := json.Unmarshal(cardBytes, &card); err != nil {
			return nil, fmt.Errorf("decode A2A card: %w", err)
		}

		h.mu.RLock()
		verify := h.security.VerifyPeerCards
		resolver := h.didResolver
		h.mu.RUnlock()

		if verify {
			if resolver == nil {
				h.logger.Warn("Verification requested but DID resolver is not configured")
			} else if err := internalcrypto.VerifyAgentCard(context.Background(), &card, resolver); err != nil {
				return nil, fmt.Errorf("verify A2A card from %s: %w", peerID.ShortString(), err)
			}
		}

		cardCopy := card
		h.mu.Lock()
		h.peerA2ACards[peerID] = &cardCopy
		h.mu.Unlock()

		h.logger.Infof("✅ Received A2A card from peer %s", peerID.ShortString())
		return &cardCopy, nil
	}

	return nil, fmt.Errorf("invalid A2A card response from peer %s", peerID.ShortString())
}

// GetPeerA2ACards returns all cached A2A cards from peers
func (h *P2PProtocolHandler) GetPeerA2ACards() map[peer.ID]*a2a.AgentCard {
	h.mu.RLock()
	defer h.mu.RUnlock()
<<<<<<< HEAD
	cards := make(map[peer.ID]*a2a.AgentCard)
=======

	cards := make(map[peer.ID]interface{})
>>>>>>> 5fc99a5e
	for id, card := range h.peerA2ACards {
		cards[id] = card
	}
	return cards
}<|MERGE_RESOLUTION|>--- conflicted
+++ resolved
@@ -670,12 +670,10 @@
 				ourA2ACard = card
 			}
 		}
-
 		response := map[string]interface{}{
 			"type": "card_response",
 			"card": ourA2ACard,
 		}
-
 		if err := encoder.Encode(response); err != nil {
 			h.logger.Errorf("Failed to send A2A card: %v", err)
 			return
@@ -768,29 +766,16 @@
 	if err := encoder.Encode(request); err != nil {
 		return nil, fmt.Errorf("failed to send A2A card request: %w", err)
 	}
-
 	// Receive response
 	decoder := json.NewDecoder(stream)
 	var response map[string]interface{}
 	if err := decoder.Decode(&response); err != nil {
 		return nil, fmt.Errorf("failed to receive A2A card response: %w", err)
 	}
-
 	if responseType, _ := response["type"].(string); responseType == "card_response" {
-<<<<<<< HEAD
 		cardData, exists := response["card"]
 		if !exists {
 			return nil, fmt.Errorf("A2A card response missing card payload from peer %s", peerID.ShortString())
-=======
-		if cardData, exists := response["card"]; exists {
-			// Cache the card
-			h.mu.Lock()
-			h.peerA2ACards[peerID] = cardData
-			h.mu.Unlock()
-
-			h.logger.Infof("✅ Received A2A card from peer %s", peerID.ShortString())
-			return cardData, nil
->>>>>>> 5fc99a5e
 		}
 
 		cardBytes, err := json.Marshal(cardData)
@@ -824,7 +809,6 @@
 		h.logger.Infof("✅ Received A2A card from peer %s", peerID.ShortString())
 		return &cardCopy, nil
 	}
-
 	return nil, fmt.Errorf("invalid A2A card response from peer %s", peerID.ShortString())
 }
 
@@ -832,14 +816,9 @@
 func (h *P2PProtocolHandler) GetPeerA2ACards() map[peer.ID]*a2a.AgentCard {
 	h.mu.RLock()
 	defer h.mu.RUnlock()
-<<<<<<< HEAD
 	cards := make(map[peer.ID]*a2a.AgentCard)
-=======
-
-	cards := make(map[peer.ID]interface{})
->>>>>>> 5fc99a5e
 	for id, card := range h.peerA2ACards {
 		cards[id] = card
 	}
 	return cards
-}+}
